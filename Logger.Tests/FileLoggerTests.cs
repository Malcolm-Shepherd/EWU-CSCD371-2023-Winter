﻿using Microsoft.VisualStudio.TestTools.UnitTesting;
using System.ComponentModel;
using System;
using System.IO;
using System.Runtime.InteropServices;

namespace Logger.Tests;

[TestClass]
public class FileLoggerTests
{
<<<<<<< HEAD
    [TestClass]
    public class FileLoggerTests
    {
        [TestMethod]
        public void FileLogger_Inherits_BaseLogger()
        {

            Assert.IsTrue(typeof(FileLogger).IsSubclassOf(typeof(BaseLogger)));
        }

        [TestMethod]
        public void Log_Appends_ToFile()
        {
            /*
             * This test is appending to a Log.txt in Logger.Tests/bin/Debug/net6.0
             * It is not appending to the Log.txt in the Logger folder
             */
            FileLogger appender = new FileLogger();
            string testMessage = "Append This Text";
            string[] oldText = File.ReadAllLines("Log.txt");


            appender.Log(new LogLevel(), testMessage);
            string[] newText = File.ReadAllLines("Log.txt");

            for(int i = 0; i < oldText.Length; i++) 
            {
                Assert.AreEqual(oldText[i], newText[i]);
            }
            
            Assert.AreEqual(newText[oldText.Length].Substring(0, testMessage.Length), testMessage);
        }
    }
=======
    
>>>>>>> 1189f747
}<|MERGE_RESOLUTION|>--- conflicted
+++ resolved
@@ -1,49 +1,9 @@
 ﻿using Microsoft.VisualStudio.TestTools.UnitTesting;
-using System.ComponentModel;
-using System;
-using System.IO;
-using System.Runtime.InteropServices;
 
 namespace Logger.Tests;
 
 [TestClass]
 public class FileLoggerTests
 {
-<<<<<<< HEAD
-    [TestClass]
-    public class FileLoggerTests
-    {
-        [TestMethod]
-        public void FileLogger_Inherits_BaseLogger()
-        {
-
-            Assert.IsTrue(typeof(FileLogger).IsSubclassOf(typeof(BaseLogger)));
-        }
-
-        [TestMethod]
-        public void Log_Appends_ToFile()
-        {
-            /*
-             * This test is appending to a Log.txt in Logger.Tests/bin/Debug/net6.0
-             * It is not appending to the Log.txt in the Logger folder
-             */
-            FileLogger appender = new FileLogger();
-            string testMessage = "Append This Text";
-            string[] oldText = File.ReadAllLines("Log.txt");
-
-
-            appender.Log(new LogLevel(), testMessage);
-            string[] newText = File.ReadAllLines("Log.txt");
-
-            for(int i = 0; i < oldText.Length; i++) 
-            {
-                Assert.AreEqual(oldText[i], newText[i]);
-            }
-            
-            Assert.AreEqual(newText[oldText.Length].Substring(0, testMessage.Length), testMessage);
-        }
-    }
-=======
     
->>>>>>> 1189f747
 }