﻿using Microsoft.VisualStudio.TestTools.UnitTesting;
using System;
using System.IO;
using System.Collections.Generic;
using Logger;

namespace Logger.Tests;

[TestClass]
public class BaseLoggerMixinsTests
{
    [TestMethod]
    [ExpectedException(typeof(ArgumentNullException))]
    public void Error_WithNullLogger_ThrowsException()
    {
<<<<<<< HEAD

        [TestMethod]
        [ExpectedException(typeof(ArgumentNullException))]
        public void Error_WithNullLogger_ThrowsException()
        {
            // Arrange
            var logger = new TestLogger();

            // Act
            logger.Error(null, 0);
=======
        // Arrange
>>>>>>> 1189f747

        // Act
        //BaseLoggerMixins.Error(null, "");

        // Assert
    }

<<<<<<< HEAD
            // Act
            logger.Error("Message {0}", 42);
=======
    [TestMethod]
    public void Error_WithData_LogsMessage()
    {
        // Arrange
        var logger = new TestLogger();
>>>>>>> 1189f747

        // Act
        //logger.Error("Message {0}", 42);

<<<<<<< HEAD
    



    [TestMethod]
    [ExpectedException(typeof(ArgumentNullException))]
    public void Warning_WithNullLogger_ThrowsException()
    {
        // Arrange
        var logger = new TestLogger();

        // Act
        logger.Warning(null, 0);

        // Assert
    }

    [TestMethod]
    public void Warning_WithData_LogsMessage()
    {
        // Arrange
        var logger = new TestLogger();

        // Act
        logger.Warning("Message {0}", 42);

=======
>>>>>>> 1189f747
        // Assert
        Assert.AreEqual(1, logger.LoggedMessages.Count);
        Assert.AreEqual(LogLevel.Error, logger.LoggedMessages[0].LogLevel);
        Assert.AreEqual("Message 42", logger.LoggedMessages[0].Message);
<<<<<<< HEAD
    }




    [TestMethod]
    [ExpectedException(typeof(ArgumentNullException))]
    public void Information_WithNullLogger_ThrowsException()
    {
        // Arrange
        var logger = new TestLogger();

        // Act
        logger.Information(null, 0);

        // Assert
    }

    [TestMethod]
    public void Information_WithData_LogsMessage()
    {
        // Arrange
        var logger = new TestLogger();

        // Act
        logger.Information("Message {0}", 42);

        // Assert
        Assert.AreEqual(1, logger.LoggedMessages.Count);
        Assert.AreEqual(LogLevel.Error, logger.LoggedMessages[0].LogLevel);
        Assert.AreEqual("Message 42", logger.LoggedMessages[0].Message);
    }

 



    [TestMethod]
    [ExpectedException(typeof(ArgumentNullException))]
    public void Debug_WithNullLogger_ThrowsException()
    {
        // Arrange
        var logger = new TestLogger();

        // Act
        logger.Debug(null, 0);

        // Assert
    }

    [TestMethod]
    public void Debug_WithData_LogsMessage()
    {
        // Arrange
        var logger = new TestLogger();

        // Act
        logger.Debug("Message {0}", 42);

        // Assert
        Assert.AreEqual(1, logger.LoggedMessages.Count);
        Assert.AreEqual(LogLevel.Error, logger.LoggedMessages[0].LogLevel);
        Assert.AreEqual("Message 42", logger.LoggedMessages[0].Message);
    }

}



public class TestLogger : BaseLogger
    {
        public List<(LogLevel LogLevel, string Message)> LoggedMessages { get; } = new List<(LogLevel, string)>();
=======
    }

}

public class TestLogger : BaseLogger
{
    public List<(LogLevel LogLevel, string Message)> LoggedMessages { get; } = new List<(LogLevel, string)>();
>>>>>>> 1189f747

    public override void Log(LogLevel logLevel, string message)
    {
        LoggedMessages.Add((logLevel, message));
    }
}<|MERGE_RESOLUTION|>--- conflicted
+++ resolved
@@ -1,8 +1,6 @@
 ﻿using Microsoft.VisualStudio.TestTools.UnitTesting;
 using System;
-using System.IO;
 using System.Collections.Generic;
-using Logger;
 
 namespace Logger.Tests;
 
@@ -13,20 +11,7 @@
     [ExpectedException(typeof(ArgumentNullException))]
     public void Error_WithNullLogger_ThrowsException()
     {
-<<<<<<< HEAD
-
-        [TestMethod]
-        [ExpectedException(typeof(ArgumentNullException))]
-        public void Error_WithNullLogger_ThrowsException()
-        {
-            // Arrange
-            var logger = new TestLogger();
-
-            // Act
-            logger.Error(null, 0);
-=======
         // Arrange
->>>>>>> 1189f747
 
         // Act
         //BaseLoggerMixins.Error(null, "");
@@ -34,112 +19,14 @@
         // Assert
     }
 
-<<<<<<< HEAD
-            // Act
-            logger.Error("Message {0}", 42);
-=======
     [TestMethod]
     public void Error_WithData_LogsMessage()
     {
         // Arrange
         var logger = new TestLogger();
->>>>>>> 1189f747
 
         // Act
         //logger.Error("Message {0}", 42);
-
-<<<<<<< HEAD
-    
-
-
-
-    [TestMethod]
-    [ExpectedException(typeof(ArgumentNullException))]
-    public void Warning_WithNullLogger_ThrowsException()
-    {
-        // Arrange
-        var logger = new TestLogger();
-
-        // Act
-        logger.Warning(null, 0);
-
-        // Assert
-    }
-
-    [TestMethod]
-    public void Warning_WithData_LogsMessage()
-    {
-        // Arrange
-        var logger = new TestLogger();
-
-        // Act
-        logger.Warning("Message {0}", 42);
-
-=======
->>>>>>> 1189f747
-        // Assert
-        Assert.AreEqual(1, logger.LoggedMessages.Count);
-        Assert.AreEqual(LogLevel.Error, logger.LoggedMessages[0].LogLevel);
-        Assert.AreEqual("Message 42", logger.LoggedMessages[0].Message);
-<<<<<<< HEAD
-    }
-
-
-
-
-    [TestMethod]
-    [ExpectedException(typeof(ArgumentNullException))]
-    public void Information_WithNullLogger_ThrowsException()
-    {
-        // Arrange
-        var logger = new TestLogger();
-
-        // Act
-        logger.Information(null, 0);
-
-        // Assert
-    }
-
-    [TestMethod]
-    public void Information_WithData_LogsMessage()
-    {
-        // Arrange
-        var logger = new TestLogger();
-
-        // Act
-        logger.Information("Message {0}", 42);
-
-        // Assert
-        Assert.AreEqual(1, logger.LoggedMessages.Count);
-        Assert.AreEqual(LogLevel.Error, logger.LoggedMessages[0].LogLevel);
-        Assert.AreEqual("Message 42", logger.LoggedMessages[0].Message);
-    }
-
- 
-
-
-
-    [TestMethod]
-    [ExpectedException(typeof(ArgumentNullException))]
-    public void Debug_WithNullLogger_ThrowsException()
-    {
-        // Arrange
-        var logger = new TestLogger();
-
-        // Act
-        logger.Debug(null, 0);
-
-        // Assert
-    }
-
-    [TestMethod]
-    public void Debug_WithData_LogsMessage()
-    {
-        // Arrange
-        var logger = new TestLogger();
-
-        // Act
-        logger.Debug("Message {0}", 42);
 
         // Assert
         Assert.AreEqual(1, logger.LoggedMessages.Count);
@@ -149,20 +36,9 @@
 
 }
 
-
-
-public class TestLogger : BaseLogger
-    {
-        public List<(LogLevel LogLevel, string Message)> LoggedMessages { get; } = new List<(LogLevel, string)>();
-=======
-    }
-
-}
-
 public class TestLogger : BaseLogger
 {
     public List<(LogLevel LogLevel, string Message)> LoggedMessages { get; } = new List<(LogLevel, string)>();
->>>>>>> 1189f747
 
     public override void Log(LogLevel logLevel, string message)
     {
