--- conflicted
+++ resolved
@@ -6,67 +6,5 @@
 [TestClass]
 public class LogFactoryTests
 {
-<<<<<<< HEAD
-    [TestClass]
-    public class LogFactoryTests
-    {
-
-        [TestMethod]
-        public void Set_ClassName_InBaseLogger()
-        {
-
-            // Arrange
-            LogFactory factory = new LogFactory();
-
-            // Act
-            BaseLogger logger = factory.CreateLogger("Test Name");
-
-            // Assert
-            Assert.AreEqual("Test Name", BaseLogger.Name);
-        }
-
-        [TestMethod]
-        public void Set_ClassName_WithNameOf()
-        {
-
-            // Arrange
-            LogFactory factory = new LogFactory();
-
-            // Act
-            BaseLogger logger = factory.CreateLogger(nameof(this.Set_ClassName_WithNameOf));
-
-            // Assert
-            Assert.AreEqual("Set_ClassName_WithNameOf", BaseLogger.Name);
-        }
-
-        [TestMethod]
-        public void Set_FilePath_InConfigureFileLogger()
-        {
-            // Arrange
-            LogFactory factory = new LogFactory();
-
-            // Act
-            factory.ConfigureFileLogger("Logger.txt");
-            BaseLogger logger = factory.CreateLogger("Test Name");
-
-            // Assert
-            Assert.AreEqual(BaseLogger.Path, "Logger.txt");
-        }
-
-        [TestMethod]
-        public void Null_FilePath_ReturnsNull()
-        {
-            // Arrange
-            LogFactory factory = new LogFactory();
-
-            // Act
-            BaseLogger logger = factory.CreateLogger("Test Name");
-
-            // Assert
-            Assert.IsNull(logger);
-        }
-    }
-=======
     
->>>>>>> 1189f747
 }