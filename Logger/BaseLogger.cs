--- conflicted
+++ resolved
@@ -1,22 +1,6 @@
-<<<<<<< HEAD
-﻿using System;
-
-namespace Logger
-{
-    
-    public abstract class BaseLogger
-    {
-        public  static string Name { get; set; } = string.Empty;
-        public static string Path { get; set; } = string.Empty;
-        public abstract void Log(LogLevel logLevel, string message);
-        public string[] LoggedMessages { get; set; } = new string[0];
-    }
-}
-=======
 ﻿namespace Logger;
 
 public abstract class BaseLogger
 {
     public abstract void Log(LogLevel logLevel, string message);
 }
->>>>>>> 1189f747
